--- conflicted
+++ resolved
@@ -19,10 +19,10 @@
 #include <zeep/http/server.hpp>
 
 #include <zeep/http/error-handler.hpp>
+#include <zeep/http/login-controller.hpp>
 #include <zeep/http/rest-controller.hpp>
 #include <zeep/http/security.hpp>
 #include <zeep/json/parser.hpp>
-#include <zeep/http/login-controller.hpp>
 
 #include <mcfp.hpp>
 
@@ -36,12 +36,11 @@
 
 // --------------------------------------------------------------------
 
-<<<<<<< HEAD
 #ifdef WIN32
-#include <windows.h>
+# include <windows.h>
 #else
-#include <termios.h>
-#include <unistd.h>
+# include <termios.h>
+# include <unistd.h>
 #endif
 
 void SetStdinEcho(bool enable = true)
@@ -72,8 +71,6 @@
 
 // --------------------------------------------------------------------
 
-=======
->>>>>>> f3d849e4
 std::chrono::system_clock::time_point makeTimePoint(const std::string &s)
 {
 	using namespace std::literals;
@@ -524,7 +521,7 @@
 
 	std::vector<GrafiekPunt> get_grafiek_punt(date::sys_days tijd, std::optional<int> resolutie)
 	{
-		const auto ymd = date::year_month_day{tijd};
+		const auto ymd = date::year_month_day{ tijd };
 		return DataService_v2::instance().grafiekVoorDag(ymd, std::chrono::minutes{ resolutie.value_or(2) });
 	}
 
@@ -641,8 +638,7 @@
 
 	StandMap sm = DataService::instance().get_stand_map(type);
 
-	auto nu = std::chrono::system_clock::now();
-
+	auto nu = floor<std::chrono::days>(std::chrono::system_clock::now());
 	auto jaar = year_month_day{ floor<days>(nu) }.year();
 
 	auto b = sys_days{ year{ jaar } / January / 1 } + 0h;
@@ -652,7 +648,7 @@
 
 	for (auto d = b; d <= e; d += 24h)
 	{
-		auto v = waarden_op_deze_dag(sm, d + days{1}, aggr);
+		auto v = waarden_op_deze_dag(sm, d + days{ 1 }, aggr);
 
 		auto N = v.size();
 
@@ -660,20 +656,15 @@
 
 		pt.date = date::format("%F", d);
 
-<<<<<<< HEAD
 		if (d > nu + days{ 1 })
-=======
-		if (d > nu + days{ 2 })
->>>>>>> f3d849e4
-		{
 			pt.v = v[1];
+		else if (d <= nu)
+			pt.v = v.front();
+
+		if (d > nu - days{ 1 })
 			pt.ma = interpoleerVerbruik(sm, d - years{ 1 }, aggregatie_type::jaar);
-		}
-		else if (d <= nu + days{ 1 })
-		{
-			pt.v = v.front();
+		else
 			pt.ma = interpoleerVerbruik(sm, d, aggregatie_type::jaar);
-		}
 
 		if (N > 1)
 		{
@@ -871,21 +862,13 @@
 		mcfp::make_option("no-daemon,F", "Do not fork into background"),
 		mcfp::make_option<std::string>("user,u", "www-data", "User to run the daemon"),
 
-<<<<<<< HEAD
-		mcfp::make_option<std::string>("db-host", "Database host"),
-		mcfp::make_option<std::string>("db-port", "Database port"),
-		mcfp::make_option<std::string>("db-dbname", "Database name"),
-		mcfp::make_option<std::string>("db-user", "Database user name"),
-		mcfp::make_option<std::string>("db-password", "Database password"),
-
 		mcfp::make_option<std::string>("web-user-name", "User account"),
 		mcfp::make_option<std::string>("web-user-password", "User password"),
-		mcfp::make_option<std::string>("web-secret", "Secret hash for web tokens"));
-=======
+		mcfp::make_option<std::string>("web-secret", "Secret hash for web tokens"),
 		mcfp::make_option<std::string>("databank", "The Postgresql connection string"),
 
 		mcfp::make_option<std::string>("p1-device", "/dev/ttyUSB0", "The name of the device used to communicate with the P1 port"),
-		
+
 		mcfp::make_option<std::string>("sessy-1", "URL to fetch the status of sessy number 1"),
 		mcfp::make_option<std::string>("sessy-2", "URL to fetch the status of sessy number 2"),
 		mcfp::make_option<std::string>("sessy-3", "URL to fetch the status of sessy number 3"),
@@ -893,9 +876,7 @@
 		mcfp::make_option<std::string>("sessy-5", "URL to fetch the status of sessy number 5"),
 		mcfp::make_option<std::string>("sessy-6", "URL to fetch the status of sessy number 6"),
 
-		mcfp::make_option("read-only", "Do not write data into the database (debug option)")
-	);
->>>>>>> f3d849e4
+		mcfp::make_option("read-only", "Do not write data into the database (debug option)"));
 
 	std::error_code ec;
 	config.parse(argc, argv, ec);
@@ -933,7 +914,6 @@
 		return 1;
 	}
 
-<<<<<<< HEAD
 	// --------------------------------------------------------------------
 
 	if (config.operands().front() == "passwd")
@@ -978,38 +958,35 @@
 
 	zeep::http::daemon server([&]()
 	{
+		DataService::init(config.get("databank"));
+		DataService_v2::instance();
+
 		auto sc = new zeep::http::security_context(secret, users, false);
 
 		sc->add_rule("/login", {});
 		sc->add_rule("/**", { "USER" });
 
 		auto s = new zeep::http::server(sc, "docroot");
-=======
-	zeep::http::daemon server([&config]()
-		{
-			auto s = new zeep::http::server("docroot");
->>>>>>> f3d849e4
-
-			P1Service::init(s->get_io_context());
-			SessyService::init(s->get_io_context());
-
-			DataService::init(config.get("databank"));
-			DataService_v2::instance();
-
+
+		P1Service::init(s->get_io_context());
+		SessyService::init(s->get_io_context());
+
+		// zeep::http::daemon server([&config]()
+		// 	{
+		// 		auto s = new zeep::http::server("docroot");
 #ifndef NDEBUG
 		s->set_template_processor(new zeep::http::file_based_html_template_processor("docroot"));
 #else
 		s->set_template_processor(new zeep::http::rsrc_based_html_template_processor());
 #endif
 
-
 		s->add_controller(new e_rest_controller());
 		s->add_controller(new e_web_controller());
 		s->add_controller(new zeep::http::login_controller());
 		s->add_error_handler(new e_error_handler());
 
 		return s; },
-	"energyd");
+		"energyd");
 
 	std::string command = config.operands().front();
 
