--- conflicted
+++ resolved
@@ -10,11 +10,8 @@
 #include <vector>
 #include <list>
 #include <map>
-<<<<<<< HEAD
 #include <cassert>
-=======
 #include <ctime>
->>>>>>> bcab44d8
 
 #include <zeep/xml/node.hpp>
 #include <zeep/exception.hpp>
@@ -296,14 +293,15 @@
 				}
 };
 
-<<<<<<< HEAD
 template<typename S, typename T>
 struct struct_serializer
 {
 	static void serialize(S& stream, T& data)
 	{
 		data.serialize(stream, 0U);
-=======
+	}
+};
+
 /// \brief serializer/deserializer for boost::posix_time::ptime
 /// boost::posix_time::ptime values are always assumed to be UTC
 struct serialize_boost_posix_time_ptime
@@ -320,7 +318,7 @@
 	/// If Zulu time is specified, then the parsed xsd:dateTime is returned.
 	/// If an UTC offset is present, then the offset is subtracted from the xsd:dateTime, this yields UTC.
 	/// If no UTC offset is present, then the xsd:dateTime is assumed to be local time and converted to UTC.
-	static void	deserialize(element& n, boost::posix_time::ptime& v)
+	static void	deserialize(const std::string& s, boost::posix_time::ptime& v)
 	{
 		// We accept 3 general formats:
 		//  1: date fields separated with dashes, time fields separated with colons, eg. 2013-02-17T15:25:20,502104+01:00
@@ -377,8 +375,6 @@
 		static const int f_have_offs_minutes = 15;
 		static const int f_offs_minutes      = 16;
 
-
-		std::string s = n.content();
 		boost::smatch m;
 		if (!boost::regex_match(s, m, re1)) {
 			if (!boost::regex_match(s, m, re2)) {
@@ -437,6 +433,11 @@
 		}
 	}
 
+	static void	deserialize(element& n, boost::posix_time::ptime& v)
+	{
+		deserialize(n.content(), v);
+	}
+
 	static element*
 	to_wsdl(type_map& types, element* parent,
 	const std::string& name, const boost::posix_time::ptime& v, bool)
@@ -464,7 +465,7 @@
 	}
 
 	/// Deserialize boost::gregorian::date according to ISO8601 rules, but without timezone.
-	static void	deserialize(element& n, boost::gregorian::date& v)
+	static void	deserialize(const std::string& s, boost::gregorian::date& v)
 	{
 		// We accept 2 general formats:
 		//  1: date fields separated with dashes, eg. 2013-02-17
@@ -491,7 +492,6 @@
 		static const int f_month             =  2;
 		static const int f_day               =  3;
 
-		std::string s = n.content();
 		boost::smatch m;
 		if (!boost::regex_match(s, m, re1)) {
 			if (!boost::regex_match(s, m, re2)) {
@@ -504,6 +504,11 @@
 		, boost::lexical_cast<int>(m[f_month])
 		, boost::lexical_cast<int>(m[f_day])
 		);
+	}
+
+	static void	deserialize(element& n, boost::gregorian::date& v)
+	{
+		deserialize(n.content(), v);
 	}
 
 	static element*
@@ -533,7 +538,7 @@
 	}
 
 	/// Deserialize boost::posix_time::time_duration according to ISO8601 rules, but without timezone.
-	static void	deserialize(element& n, boost::posix_time::time_duration& v)
+	static void	deserialize(const std::string& s, boost::posix_time::time_duration& v)
 	{
 		// We accept 2 general formats:
 		//  1: time fields separated with colons, eg. 15:25:20,502104
@@ -567,8 +572,6 @@
 		static const int f_have_frac         =  6;
 		static const int f_frac              =  7;
 
-
-		std::string s = n.content();
 		boost::smatch m;
 		if (!boost::regex_match(s, m, re1)) {
 			if (!boost::regex_match(s, m, re2)) {
@@ -592,6 +595,11 @@
 		}
 	}
 
+	static void	deserialize(element& n, boost::posix_time::time_duration& v)
+	{
+		deserialize(n.content(), v);
+	}
+
 	static element*
 	to_wsdl(type_map& types, element* parent,
 	const std::string& name, const boost::posix_time::ptime& v, bool)
@@ -603,7 +611,6 @@
 		n->set_attribute("maxOccurs", "1");
 		parent->append(n);
 		return n;
->>>>>>> bcab44d8
 	}
 };
 
@@ -725,6 +732,7 @@
 {
 	static void	serialize(element* parent, const std::string& name, boost::optional<T>& v, bool);
 
+	static void	deserialize(const std::string& s, boost::optional<T>& v);
 	static void	deserialize(element& n, boost::optional<T>& v);
 
 	static element*	to_wsdl(type_map& types, element* parent, const std::string& name, boost::optional<T>& v, bool);
@@ -889,7 +897,7 @@
 {
 	typedef serialize_boost_posix_time_ptime	type;
 
-	enum { is_vector = false };
+	enum { is_container = false };
 };
 
 template<>
@@ -897,7 +905,7 @@
 {
 	typedef serialize_boost_gregorian_date	type;
 
-	enum { is_vector = false };
+	enum { is_container = false };
 };
 
 template<>
@@ -905,7 +913,7 @@
 {
 	typedef serialize_boost_posix_time_time_duration	type;
 
-	enum { is_vector = false };
+	enum { is_container = false };
 };
 
 template<typename T>
@@ -929,7 +937,7 @@
 {
 	typedef serialize_boost_optional<T>	type;
 
-	enum { is_vector = false };
+	enum { is_container = false };
 };
 
 // and the wrappers for serializing
@@ -942,7 +950,7 @@
 	typedef typename serialize_type<value_type>::type	s_type;
 
 	if (rhs.name()[0] == '@')
-		s_type::serialize(m_node, rhs.name() + 1, rhs.value());
+		s_type::serialize(m_node, rhs.name() + 1, rhs.value(), m_make_node);
 	else
 		s_type::serialize(m_node, rhs.name(), rhs.value(), m_make_node);
 
@@ -1045,6 +1053,16 @@
 }
 
 template<typename T>
+void serialize_boost_optional<T>::deserialize(const std::string& s, boost::optional<T>& rhs)
+{
+	typedef typename serialize_type<T>::type		s_type;
+
+	T e;
+	s_type::deserialize(s, e);
+	rhs = e;
+}
+
+template<typename T>
 void serialize_boost_optional<T>::deserialize(element& n, boost::optional<T>& rhs)
 {
 	typedef typename serialize_type<T>::type		s_type;
